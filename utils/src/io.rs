//! Contains the functions to manage the IO tasks.
use crate::{
    frame::{Frame, FrameType},
    frame_handlers::*,
    window::{SafeCond, SafeWindow, Window},
};

use log::{debug, error, info, warn};
use std::process::exit;
use tokio::{
    io::{AsyncReadExt, AsyncWriteExt},
    net::tcp::{OwnedReadHalf, OwnedWriteHalf},
    sync::mpsc,
    task::JoinHandle,
    time,
};

/// The number of message the channel can hold.
/// That channel is used for communications between threads.
pub const CHANNEL_CAPACITY: usize = 1024;

/// Receives frames from the server and handles them.
/// The function reads from the stream and constructs frames from the received bytes.
/// It then calls `handle_frame()` to process the frames.
/// If a connection end frame is received, the function returns.
///
/// # Arguments
/// - `stream` - The read half of the TCP stream.
/// - `window` - The window to manage the frames.
/// - `condition` - The condition to signal tasks that space is available in the window.
/// - `writer_tx` - The sender to send frames to the writer.
/// - `assembler_tx` - The sender to send frames to the assembler.
///
/// # Panics
/// The function will panic if:
/// - The lock of the window fails
pub fn reader(
    mut stream: OwnedReadHalf,
    window: SafeWindow,
    condition: SafeCond,
    writer_tx: Option<mpsc::Sender<Vec<u8>>>,
    assembler_tx: Option<mpsc::Sender<Vec<u8>>>,
) -> JoinHandle<Result<&'static str, &'static str>> {
    tokio::spawn(async move {
        let mut frame_buf = Vec::with_capacity(Frame::MAX_SIZE);
        let mut next_info_frame_num: u8 = 0;

        loop {
            debug!("Reader locking window");
            if window
                .lock()
                .expect("Failed to lock window")
                .sent_disconnect_request
            {
                return Ok("Reader task ended, sent disconnect request");
            }

            debug!("Reader waiting for data");
            // Read from the stream into the buffer
            let mut buf = [0; Frame::MAX_SIZE];
            let read_length = match stream.read(&mut buf).await {
<<<<<<< HEAD
                Ok(0) => {
                    // EOF reached
                    info!("EOF reached on the stream");
                    return Ok("Connection ended by server");
                }
=======
                Ok(0) => return Ok("Connection ended"),
>>>>>>> 29df8e21
                Ok(read_length) => read_length,
                Err(e) => {
                    error!("Failed to read from stream: {}", e);
                    return Err("Connection ended with an error");
                }
            };
            debug!("Reader received {} bytes", read_length);

            // Iterate over the received bytes
            for byte in buf[..read_length].iter() {
                // Check if the byte starts or ends a frame
                if *byte == Frame::BOUNDARY_FLAG {
                    if frame_buf.is_empty() {
                        debug!("Empty frame buffer");
                        continue;
                    }

                    // Create frame from buffer
                    let frame = match Frame::from_bytes(&frame_buf) {
                        Ok(frame) => frame,
                        Err(e) => {
                            warn!("Received bad frame: {:X?}", e);
                            frame_buf.clear();
                            continue;
                        }
                    };

                    // Handle the frame and check if the connection should be terminated
                    let do_disconnect = handle_reception(
                        frame,
                        window.clone(),
                        condition.clone(),
                        writer_tx.clone(),
                        assembler_tx.clone(),
                        &mut next_info_frame_num,
                    )
                    .await;

                    if do_disconnect {
                        return Ok("Connection ended by server");
                    }

                    debug!(
                        "Window after handling: {:?}",
                        window
                            .lock()
                            .expect("Failed to lock window")
                            .frames
                            .iter()
                            .map(|(frame, handle)| (frame.num, handle))
                            .collect::<Vec<(u8, &JoinHandle<()>)>>()
                    );

                    // Reset buffer
                    frame_buf.clear();
                } else {
                    // Add byte to frame buffer
                    frame_buf.push(*byte);
                }
            }
        }
    })
}

/// Handles the received frames from the server.
///
/// If the type of frame is an acknowledgment, the function pops the
/// acknowledged frames from the window. If the type is a rejection,
/// it pops the implicitly acknowledged frames from the window and
/// signals other tasks that space is available in the window.
///
/// # Arguments
/// - `frame` - The frame received from the server.
/// - `safe_window` - The window to manage the frames.
/// - `condition` - The condition variable to signaling that space was created in the window.
/// - `writer_tx` - The sender to send the frames in case of a rejection. If set to `None`, then
///   the function will panic if the frame is a rejection.
/// - `assembler_tx` - The sender to send the frame to the assembler. The assembler will
///   reconstruct the file from the frames.
/// - `expected_info_num` - The expected number of the next information frame.
///
/// # Returns
/// If the function returns `true`, the connection should be terminated.
///
/// # Panics
/// The functino will panic if:
/// - The lock of the window fails
/// - The `tx` is not provided and the frame is a rejection
/// - The sender fails to send the frames
pub async fn handle_reception(
    frame: Frame,
    safe_window: SafeWindow,
    condition: SafeCond,
    writer_tx: Option<mpsc::Sender<Vec<u8>>>,
    assembler_tx: Option<mpsc::Sender<Vec<u8>>>,
    expected_info_num: &mut u8,
) -> bool {
    let writer_tx = writer_tx.expect("No sender provided to handle frame rejection");

    match frame.frame_type.into() {
        FrameType::ReceiveReady => handle_receive_ready(safe_window, &frame, condition),
        FrameType::ConnectionEnd => handle_connection_end(safe_window, writer_tx, condition).await,
        FrameType::ConnectionStart => {
            handle_connection_start(safe_window, &frame, writer_tx, condition).await
        }
        FrameType::Reject => handle_reject(safe_window, &frame, writer_tx, condition).await,
        FrameType::Information => {
            let assembler_tx = assembler_tx.expect("No sender provided to handle frame reassembly");
            handle_information(
                safe_window,
                frame,
                writer_tx,
                condition,
                assembler_tx,
                expected_info_num,
            )
            .await
        }
        FrameType::P => handle_p(writer_tx, *expected_info_num).await,
        FrameType::Unknown => false,
    }
}

/// Sends a frame to the server.
///
/// The function writes the frame bytes to the stream and flushes the stream.
/// If an error occurs while sending the frame, the function returns an error.
///
/// # Arguments
/// - `stream` - The write half of the TCP stream.
/// - `rx` - The receiver channel to receive the frames to send.
pub fn writer(
    mut stream: OwnedWriteHalf,
    mut rx: mpsc::Receiver<Vec<u8>>,
    drop_probability: f32,
    flip_probability: f32,
) -> JoinHandle<Result<&'static str, &'static str>> {
    tokio::spawn(async move {
        // Receive frames until all tx are dropped
        while let Some(mut frame) = rx.recv().await {
            // Drop the frame with a probability
            if rand::random::<f32>() < drop_probability {
                warn!("Dropping frame");
                continue;
            }

            // Bit flip the frame with a probability
            if rand::random::<f32>() < flip_probability {
                warn!("Flipping bit in frame");
                let bit = rand::random::<usize>() % frame.len() * 8;
                frame[bit / 8] ^= 1 << (bit % 8);
            }

            debug!("Sending frame {:X?}", frame);
            // Send the file contents to the server
            if stream.write_all(&frame).await.is_err() {
                return Err("Failed to write to stream");
            };

            // Flush the stream to ensure the data is sent immediately
            if (stream.flush().await).is_err() {
                return Err("Failed to flush stream");
            };
            info!("Sent frame");
        }

        // Close the connection
        if stream.shutdown().await.is_err() {
            return Err("Failed to close connection");
        };

        rx.close();
        Ok("Closed writer")
    })
}

/// Creates a frame timer task.
///
/// The task keeps checking if a frame was acknowledged and sends it if it was not.
/// If the frame is still in the window, the task sends the frame to the sender.
/// If the frame is not in the window, the task stops.
///
/// # Arguments
/// - `frame_bytes` - The bytes of the frame to send.
/// - `tx` - The sender to send the frame if it was not acknowledged.
///
/// # Panics
/// The function will panic if:
/// - The sender fails to send the frame
pub fn create_frame_timer(frame_bytes: Vec<u8>, tx: mpsc::Sender<Vec<u8>>) -> JoinHandle<()> {
    debug!("Starting frame timer for frame {}", frame_bytes[2]);
    tokio::spawn(async move {
        debug!("Frame timer started for frame {}", frame_bytes[2]);

        let mut interval = time::interval(time::Duration::from_secs(Window::FRAME_TIMEOUT));
        loop {
            interval.tick().await;

            info!("Timeout expired, resending frame {}", frame_bytes[2]);
            tx.send(frame_bytes.clone())
                .await
                .expect("Failed to send frame");
            debug!("Resent frame {}", frame_bytes[2]);
        }
    })
}

/// Sends a connection request frame to the server.
///
/// This function sends a connection request frame to the server and waits for the acknowledgment.
/// It also handles resending the frame in case of a timeout.
///
/// The function returns when the connection is established.
///
/// # Arguments
/// - `safe_window` - The window to manage the frames.
/// - `connection_start` - A boolean indicating if the connection is starting or ending.
/// - `srej` - A boolean indicating if the connection uses REJ or SREJ.
/// - `tx` - The sender channel to send the frame to the writer task.
/// - `condition` - The condition variable to signal the window state.
///
/// # Panics
/// - The window lock fails
/// - The frame fails to be pushed to the window
/// - The frame fails to be sent to the writer task
/// - The condition fails to wait
pub async fn connection_request(
    safe_window: SafeWindow,
    connection_start: bool,
    srej: Option<u8>,
    tx: mpsc::Sender<Vec<u8>>,
    condition: SafeCond,
) {
    let frame_type = match connection_start {
        true => FrameType::ConnectionStart,
        false => FrameType::ConnectionEnd,
    };

    if connection_start && srej.is_none() {
        error!("SREJ value is required when starting a connection");
        exit(1);
    }

    let srej = srej.unwrap_or(0);
    let request_frame = Frame::new(frame_type, srej, Vec::new());
    let request_frame_bytes = request_frame.to_bytes();

    // Send the connection request frame
    tx.send(request_frame_bytes.clone())
        .await
        .expect("Failed to send frame to writer task");
    info!("Sent connection request frame");

    // Run a timer to resend the request if it is not acknowledged
    let mut window = safe_window.lock().expect("Failed to lock window");

    // Set a flag to indicate that a disconnect request was sent or not
    window.sent_disconnect_request = !connection_start;

    // Only if we start a new connection
    if connection_start {
        window.srej = srej == 1;

        debug!("Waiting for acknowledgment of connection request");

        // Create a frame timer for the connection request frame
        window
            .push(request_frame, tx.clone())
            .expect("Failed to push frame to window");

        // Wait for the connection to be established
        window = condition
            .wait_while(window, |window| !window.is_empty())
            .expect("Failed to wait for window");
    }
<<<<<<< HEAD
    safe_window
        .lock()
        .expect("Failed to lock window")
        .is_connected = connection_start;
}

#[cfg(test)]
mod tests {
    use crate::create_tcp_streams;

    use super::*;
    use tokio::io::{AsyncReadExt, AsyncWriteExt};
    use tokio::sync::mpsc;
    #[tokio::test]
    async fn test_writer() {
        let (_, writer_mock, mut reader_mock, _) = create_tcp_streams::create_tcp_streams().await;
        let (tx, rx) = mpsc::channel(10);

        // Send a mock message
        tx.send(vec![1, 2, 3, 4]).await.unwrap();
        drop(tx); // Close sender to allow writer to complete

        // Spawn a task to read from the stream
        let reader_handle = tokio::spawn(async move {
            let mut buf = vec![0; 64];
            let n = reader_mock.read(&mut buf).await.unwrap();
            assert_eq!(&buf[..n], &[1, 2, 3, 4]);
        });

        let writer_handle = writer(writer_mock, rx);

        assert!(writer_handle.await.unwrap().is_ok(), "Writer task failed");
        reader_handle.await.unwrap();
    }
    #[tokio::test]
    async fn test_reader() {
        let (mut reader_mock, _, _, mut writer_mock) =
            create_tcp_streams::create_tcp_streams().await;
        let (writer_tx, _) = mpsc::channel(10);

        // Mock the input to the reader by writing data to the server's write half
        let writer_task = tokio::spawn(async move {
            writer_mock
                .write_all(&[1, 2, 3, 4, Frame::BOUNDARY_FLAG])
                .await
                .unwrap();
            writer_mock.shutdown().await.unwrap()
        });

        let safe_window = SafeWindow::default();
        let condition = SafeCond::default();

        let reader_handle = reader(reader_mock, safe_window, condition, Some(writer_tx), None);

        let result = reader_handle.await.unwrap();
        assert!(result.is_ok(), "Reader task failed");

        writer_task.await.unwrap();
    }

=======

    window.is_connected = connection_start;
>>>>>>> 29df8e21
}<|MERGE_RESOLUTION|>--- conflicted
+++ resolved
@@ -59,15 +59,11 @@
             // Read from the stream into the buffer
             let mut buf = [0; Frame::MAX_SIZE];
             let read_length = match stream.read(&mut buf).await {
-<<<<<<< HEAD
                 Ok(0) => {
                     // EOF reached
                     info!("EOF reached on the stream");
                     return Ok("Connection ended by server");
                 }
-=======
-                Ok(0) => return Ok("Connection ended"),
->>>>>>> 29df8e21
                 Ok(read_length) => read_length,
                 Err(e) => {
                     error!("Failed to read from stream: {}", e);
@@ -343,11 +339,8 @@
             .wait_while(window, |window| !window.is_empty())
             .expect("Failed to wait for window");
     }
-<<<<<<< HEAD
-    safe_window
-        .lock()
-        .expect("Failed to lock window")
-        .is_connected = connection_start;
+
+    window.is_connected = connection_start;
 }
 
 #[cfg(test)]
@@ -404,8 +397,4 @@
         writer_task.await.unwrap();
     }
 
-=======
-
-    window.is_connected = connection_start;
->>>>>>> 29df8e21
 }