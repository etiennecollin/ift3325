@startuml
'skinparam linetype polyline
'skinparam nodesep 150
'skinparam ranksep 100

<<<<<<< HEAD
class "<<struct>>\nClient" as Client{
  - async setup_connection(stream: TcpStream, srej: u8,file_path: String) 
=======
class  "<<struct>>\nClient" as Client{
  - async setup_connection(stream: TcpStream, srej: u8,file_path: String,drop_probability: f32, flip_probability: f32) 
>>>>>>> 4e08d5f9
  - async send_file(tx: mpsc::Sender<Vec<u8>>, file_path: String) : Result<&'static str, &'static str>
}

class "<<struct>>\nServer" as Server{
  - async handle_client(stream: TcpStream, addr: SocketAddr) : Result<bool, &'static str>
  - async assembler(mut assembler_rx: mpsc::Receiver<Vec<u8>>, write_tx: mpsc::Sender<Vec<u8>>, addr: SocketAddr) : Result<&'static str, &'static str>
}

<<<<<<< HEAD
class "<<struct>>\nTunnel" as Tunnel {
=======
/'
  class "<<struct>>\nTunnel" as Tunnel {
>>>>>>> 4e08d5f9
  - handle_connection(client_stream: TcpStream, server_stream: TcpStream,drop_probability: f32, flip_probability: f32)
  - transmit(data: &[u8]): Result<(), Error>
  - receive(): Result<Vec<u8>, Error>
  - corrupt_frame(frame: Frame) : Result<Frame, Error>
  - drop_frame(frame: Frame) : Result<(), Error>
}
'/

enum FrameType {
  Information : u8
  ConnexionRequest : u8
  ReceiveReady : u8
  Reject : u8
  ConnexionEnd : u8
  P : u8
  Unknown : u8
}

enum FrameError {
  InvalidFrameType : u8
  InvalidFCS : u16
  InvalidLength : u8
  MissingBoundaryFlag : u8
  AbortSequenceReceived : u8
  DestuffingError : u8
  InvalidFrame : u8
}

class "<<struct>>\nFrame" as Frame {
  + frame_type: u8
  + num: u8
  + data: Vec<u8>
  + fcs: Option<u16>
  + content: Option<Vec<u8>>
  + content_stuffed: Option<Vec<u8>>

  + new(frame_type: u8, num: u8, data: Vec<u8>) : Frame
  + generate_content(&self)
  + to_bytes(&self) : Vec<u8>
  + from_bytes(bytes: &[u8]) : Result<Frame, FrameError>
}

class "<<struct>>\nWindow" as Window {
  - const NUMBERING_BITS: usize = 3
  - const MAX_FRAME_NUM: u8 = 8
  - const FRAME_TIMEOUT: u64 = 3
  - const SIZE_GO_BACK_N: usize = 7
  - const SIZE_SREJ: usize = 4
  + frames: VecDeque<Frame>
  + resend_all: bool
  + is_connected: bool
  + srej: bool
  + sent_disconnect_request: bool
  + condition: SafeCond

  + new() : Self
  + get_max_size(&self) usize
  + push(&mut self, frame: Frame) Result<(), WindowError>
  + pop_front(&mut self) Option<Frame>
  + is_full(&self) bool
  + contains(&self, num: u8) bool
  + is_empty(&self) bool
  + pop_until(&mut self, num: u8, inclusive: bool) usize
  + clear()
  + default() Self
}

enum WindowError {
  Full : u8
}

annotation "<<package>>\nCRC" as CRC {
    + lookup_table() : [u16; 256]
    + crc_16_ccitt(data: &[u8]) : u16
}

annotation "<<package>>\nIO" as IO {
    + connection_request(window: &SafeWindow, connection_start: bool, srej: Option<u8>, tx: mpsc::Sender<Vec<u8>>, condition: &SafeCond)
<<<<<<< HEAD
    + reader(stream: OwnedReadHalf, window: SafeWindow, writer_tx: Option<mpsc::Sender<Vec<u8>>>, assembler_tx: Option<mpsc::Sender<Vec<u8>>>) : JoinHandle<Result<&'static str, &'static str>>
    + writer(stream: OwnedWriteHalf, rx: mpsc::Receiver<Vec<u8>>) : JoinHandle<Result<&'static str, &'static str>>
    + handle_reception(frame: Frame, safe_window: &SafeWindow, writer_tx: Option<&mpsc::Sender<Vec<u8>>, assembler_tx: Option<&mpsc::Sender<Vec<u8>>, expected_info_num: &mut u8): bool
=======
    + reader(stream: OwnedReadHalf, window: SafeWindow, condition: SafeCond, writer_tx: Option<mpsc::Sender<Vec<u8>>>, assembler_tx: Option<mpsc::Sender<Vec<u8>>>) : JoinHandle<Result<&'static str, &'static str>>
    + writer(stream: OwnedWriteHalf, rx: mpsc::Receiver<Vec<u8>>, drop_probability: f32,flip_probability: f32) :JoinHandle<Result<&'static str, &'static str>>
    + handle_reception(frame: Frame, safe_window: &SafeWindow, condition: &SafeCond, writer_tx: Option<&mpsc::Sender<Vec<u8>>, assembler_tx: Option<&mpsc::Sender<Vec<u8>>, expected_info_num: &mut u8) : bool
>>>>>>> 4e08d5f9
    + create_frame_timer(safe_window: SafeWindow, num: u8, tx: mpsc::Sender<Vec<u8>>)
}

annotation "<<package>>\nByteStuffing" as ByteStuffing {
    + byte_stuffing(frame_bytes: &[u8]) : Vec<u8>
    + byte_destuffing(frame_bytes: &[u8]) : Result<Vec<u8>, FrameError>
}

annotation "<<package>>\n FrameHandler" as FrameHandler {
    + handle_receive_ready(safe_window: &SafeWindow, frame: &Frame): bool
    + handle_connection_start(safe_window: SafeWindow, writer_tx:&UnboundedSender<Vec<u8>): bool
    + handle_connection_end(safe_window: SafeWindow, writer_tx: &UnboundedSender<Vec<u8>>): bool
    + handle_reject(safe_window: SafeWindow, writer_tx: &UnboundedSender<Vec<u8>>): bool
    + handle_information(safe_window: SafeWindow, frame: Frame, writer_tx:&UnboundedSender<Vec<u8>>, assembler_tx:&UnboundedSender<Vec<u8>>, expected_info_num: &mut u8): bool
    - handle_dropped_frame(frame: &Frame, safe_window:&SafeWindow,writer_tx:&UnboundedSender<Vec<u8>>, expected_info_num: &u8)
    + handle_p(safe_window: SafeWindow, writer_tx: &UnboundedSender<Vec<u8>>): bool
}

annotation "<<package>>\n Misc" as Misc {
    + async flatten<T>(handle: JoinHandle<Result<T, &'static str>>) : Result<T,&'static str>
}



'Client --> Tunnel : "reçoit les \nframes du client"
'Tunnel --> Client : "envoie les \nframes du serveur"
'Server --> Tunnel : "reçoit les \nframes du serveur" 
'Tunnel --> Server : "envoie les \nframes du client "

Client --> Server : "envoie les \nframes du client" 
Server --> Client : "envoie les \nframes du serveur" 

Frame --> FrameType : utilise
Frame --> FrameError : utilise

Client --> Frame : utilise
Server --> Frame : utilise
Client --> Window : utilise
Server --> Window : utilise

Window --> WindowError : utilise

Frame --> CRC : utilise
Frame --> ByteStuffing : utilise


'Tunnel --> Frame : "corromps\net ou \ndétruit\nou ne fait rien"
'Tunnel -l> Frame : "corromps et ou détruit ou ne fait rien"



'Tunnel --> IO : utilise 
Client --> IO : utilise 
Server --> IO : utilise

IO --> FrameHandler : utilise

Client --> Misc : utilise 
Server --> Misc : utilise
'Tunnel --> Misc : utilise

/'
Utils --|> ByteStuffing : contient
Utils --|> CRC : contient
Utils --|> IO : contient
Utils --|> Frame : contient
Utils --|> Window : contient
'/

@enduml

<|MERGE_RESOLUTION|>--- conflicted
+++ resolved
@@ -3,13 +3,8 @@
 'skinparam nodesep 150
 'skinparam ranksep 100
 
-<<<<<<< HEAD
-class "<<struct>>\nClient" as Client{
-  - async setup_connection(stream: TcpStream, srej: u8,file_path: String) 
-=======
 class  "<<struct>>\nClient" as Client{
   - async setup_connection(stream: TcpStream, srej: u8,file_path: String,drop_probability: f32, flip_probability: f32) 
->>>>>>> 4e08d5f9
   - async send_file(tx: mpsc::Sender<Vec<u8>>, file_path: String) : Result<&'static str, &'static str>
 }
 
@@ -18,12 +13,8 @@
   - async assembler(mut assembler_rx: mpsc::Receiver<Vec<u8>>, write_tx: mpsc::Sender<Vec<u8>>, addr: SocketAddr) : Result<&'static str, &'static str>
 }
 
-<<<<<<< HEAD
-class "<<struct>>\nTunnel" as Tunnel {
-=======
 /'
   class "<<struct>>\nTunnel" as Tunnel {
->>>>>>> 4e08d5f9
   - handle_connection(client_stream: TcpStream, server_stream: TcpStream,drop_probability: f32, flip_probability: f32)
   - transmit(data: &[u8]): Result<(), Error>
   - receive(): Result<Vec<u8>, Error>
@@ -102,15 +93,9 @@
 
 annotation "<<package>>\nIO" as IO {
     + connection_request(window: &SafeWindow, connection_start: bool, srej: Option<u8>, tx: mpsc::Sender<Vec<u8>>, condition: &SafeCond)
-<<<<<<< HEAD
     + reader(stream: OwnedReadHalf, window: SafeWindow, writer_tx: Option<mpsc::Sender<Vec<u8>>>, assembler_tx: Option<mpsc::Sender<Vec<u8>>>) : JoinHandle<Result<&'static str, &'static str>>
     + writer(stream: OwnedWriteHalf, rx: mpsc::Receiver<Vec<u8>>) : JoinHandle<Result<&'static str, &'static str>>
     + handle_reception(frame: Frame, safe_window: &SafeWindow, writer_tx: Option<&mpsc::Sender<Vec<u8>>, assembler_tx: Option<&mpsc::Sender<Vec<u8>>, expected_info_num: &mut u8): bool
-=======
-    + reader(stream: OwnedReadHalf, window: SafeWindow, condition: SafeCond, writer_tx: Option<mpsc::Sender<Vec<u8>>>, assembler_tx: Option<mpsc::Sender<Vec<u8>>>) : JoinHandle<Result<&'static str, &'static str>>
-    + writer(stream: OwnedWriteHalf, rx: mpsc::Receiver<Vec<u8>>, drop_probability: f32,flip_probability: f32) :JoinHandle<Result<&'static str, &'static str>>
-    + handle_reception(frame: Frame, safe_window: &SafeWindow, condition: &SafeCond, writer_tx: Option<&mpsc::Sender<Vec<u8>>, assembler_tx: Option<&mpsc::Sender<Vec<u8>>, expected_info_num: &mut u8) : bool
->>>>>>> 4e08d5f9
     + create_frame_timer(safe_window: SafeWindow, num: u8, tx: mpsc::Sender<Vec<u8>>)
 }
 
