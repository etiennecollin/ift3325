//! A sliding window for the HDLC protocol.

use crate::{frame::Frame, io::create_frame_timer};
use log::debug;
use std::{
    collections::VecDeque,
    sync::{Arc, Condvar, Mutex},
};
use tokio::{sync::mpsc::Sender, task::JoinHandle};

/// Type alias for a safe window that can be shared and mutated between threads.
pub type SafeWindow = Arc<Mutex<Window>>;
/// Type alias for a condition variable that can be safely shared between threads.
pub type SafeCond = Arc<Condvar>;
/// Type alias for a window element that contains a frame and the handle to a timer task.
pub type WindowElement = (Frame, JoinHandle<()>);

/// Defines the error type for the window
#[derive(Debug)]
pub enum WindowError {
    /// The window is full and cannot accept any more frames
    Full,
}

/// A sliding window for a Go-Back-N protocol.
/// It implements a deque with a maximum size of `WINDOW_SIZE`.
pub struct Window {
    /// The frames in the window
    pub frames: VecDeque<WindowElement>,
    /// Flag to resend all frames in the window
    pub resend_all: bool,
    /// Flag to indicate if the connection is established
    pub is_connected: bool,
    /// Flag to indicate if the window is using the selective reject protocol
    pub srej: bool,
    /// Flag to indicate if a disconnect request was sent
    pub sent_disconnect_request: bool,
}

impl Window {
    /// Number of bits used for numbering frames
    pub const NUMBERING_BITS: usize = 3;
    /// The maximum number a frame can take
    pub const MAX_FRAME_NUM: u8 = 1 << Self::NUMBERING_BITS;
    /// The maximum time in seconds to wait before a fame is considered lost
    pub const FRAME_TIMEOUT: u64 = 3;
    /// The maximum number of frames that can be in the window for the go-back-n protocol
    const SIZE_GO_BACK_N: usize = (1 << Self::NUMBERING_BITS) - 1;
    /// The maximum number of frames that can be in the window for the selective reject protocol
    const SIZE_SREJ: usize = 1 << (Self::NUMBERING_BITS - 1);

    /// Create a new window
    /// The window is initially empty and has a capacity of `WINDOW_SIZE`
    pub fn new() -> Self {
        Self {
            frames: VecDeque::with_capacity(Self::SIZE_GO_BACK_N),
            resend_all: false,
            is_connected: false,
            srej: false,
            sent_disconnect_request: false,
        }
    }

    /// Get the maximum number of frames that can be in the window
    pub fn get_max_size(&self) -> usize {
        if self.srej {
            Self::SIZE_SREJ
        } else {
            Self::SIZE_GO_BACK_N
        }
    }

    /// Push a frame to the back of the window and start a timer to resend it
    /// if needed.
    ///
    /// # Arguments
    /// - `frame`: The frame to push to the window
    /// - `writer_tx`: The channel the timer uses to send the frame to the writer task
    ///
    /// # Errors
    /// If the window is full, an error is returned
    pub fn push(&mut self, frame: Frame, writer_tx: Sender<Vec<u8>>) -> Result<(), WindowError> {
        if self.frames.len() == self.get_max_size() {
            return Err(WindowError::Full);
        } else {
            // Run a timer to resend the frame if it is not received
            let handle = create_frame_timer(frame.to_bytes(), writer_tx);
            self.frames.push_back((frame, handle));
        }

        Ok(())
    }

    /// Pop a frame from the front of the window and return it
    ///
    /// Returns `None` if the window is empty
    pub fn pop_front(&mut self, condition: SafeCond) -> Option<Frame> {
        let popped = self.frames.pop_front();

        if let Some(popped) = popped {
            // Abort the timer task for the frame that was popped
            popped.1.abort();

            // Notify the send task that space was created in the window
            condition.notify_one();

            return Some(popped.0);
        }

        None
    }

    /// Check if the window is full
    pub fn is_full(&self) -> bool {
        self.frames.len() == self.get_max_size()
    }

    /// Check if the window contains a frame with the given number
    pub fn contains(&self, num: u8) -> bool {
        self.frames.iter().any(|(frame, _)| frame.num == num)
    }

    /// Check if the window is empty
    pub fn is_empty(&self) -> bool {
        self.frames.is_empty()
    }

    /// Pop a specific frame from the window.
    ///
    /// # Arguments
    /// - `num`: The number of the frame to pop
    /// - `condition`: The condition variable to notify the send task
    ///
    /// # Returns
    /// The frame that was popped or `None` if the frame was not found
    pub fn pop(&mut self, num: u8, condition: SafeCond) -> Option<Frame> {
        let i = self.frames.iter().position(|(frame, _)| frame.num == num);
        match i {
            Some(i) => {
                let popped = self
                    .frames
                    .remove(i)
                    .expect("Frame not found, this should never happen");

                // Abort the timer task for the frame that was popped
                popped.1.abort();
                // Notify the send task that space was created in the window
                condition.notify_one();
                Some(popped.0)
            }
            None => None,
        }
    }

    /// Pop frames from the front of the window until the frame with the given number is reached.
    ///
    /// # Arguments
    /// - `num`: The number of the frame to pop until
    /// - `inclusive`: If true, the frame with the given number is also popped
    /// - `condition`: The condition variable to notify the send task
    ///
    /// Returns the number of frames popped
    pub fn pop_until(&mut self, num: u8, inclusive: bool, condition: SafeCond) -> usize {
        // Get the index of "limit" frame in the window
        let i = match self.frames.iter().position(|(frame, _)| frame.num == num) {
            Some(i) => i,
            None => {
                debug!("Frame not found in window, this means it was already acknowledged");
                return 0;
            }
        };

        // Pop the frames that were acknowledged
        let drained = if inclusive {
            self.frames.drain(..i + 1)
        } else {
            self.frames.drain(..i)
        };

        let drained_size = drained.len();

        // Abort the timers tasks for the frames that were popped
        drained.for_each(|(_, handle)| handle.abort());

        // Notify the send task that space was created in the window
        condition.notify_one();

        // Return the number of frames popped
        drained_size
    }
}

impl Default for Window {
    fn default() -> Self {
        Self::new()
    }
}

#[cfg(test)]
mod tests {
    use super::*;
    use crate::frame::{Frame, FrameType};

<<<<<<< HEAD
    #[test]
    fn test_push_and_pop() {
        let mut window = Window::new();
        let frame = Frame::new(FrameType::Information, 0, vec![1, 2, 3]);
        assert!(window.push(frame.clone()).is_ok());
        assert_eq!(window.frames.len(), 1);

        let popped_frame = window.pop_front(&Arc::new(Condvar::new())).unwrap();
        assert_eq!(popped_frame.data, vec![1, 2, 3]);
    }

    #[test]
    fn test_window_full() {
        let mut window = Window::new();
        for i in 0..window.get_max_size() {
            assert!(window
                .push(Frame::new(FrameType::Information, i as u8, vec![]))
=======
    #[tokio::test]
    async fn test_push_and_pop() {
        let mut window = Window::new();
        let frame = Frame::new(FrameType::Information, 0, vec![1, 2, 3]);
        let tx = tokio::sync::mpsc::channel(1).0;
        assert!(window.push(frame, tx).is_ok());
        assert_eq!(window.frames.len(), 1);

        let popped_frame = window.pop_front(Arc::new(Condvar::new())).unwrap();
        assert_eq!(popped_frame.data, vec![1, 2, 3]);
    }

    #[tokio::test]
    async fn test_window_full() {
        let mut window = Window::new();
        let tx = tokio::sync::mpsc::channel(1).0;
        for i in 0..window.get_max_size() {
            assert!(window
                .push(
                    Frame::new(FrameType::Information, i as u8, vec![]),
                    tx.clone()
                )
>>>>>>> 29df8e21
                .is_ok());
        }

        assert!(window.is_full());
<<<<<<< HEAD
        assert!(window.push(Frame::new(FrameType::Information, 0, vec![])).is_err());
    }

    #[test]
    fn test_contains() {
        let mut window = Window::new();
        let frame = Frame::new(FrameType::Information, 1, vec![]);
        assert!(window.push(frame.clone()).is_ok());
=======
        assert!(window
            .push(Frame::new(FrameType::Information, 0, vec![]), tx)
            .is_err());
    }

    #[tokio::test]
    async fn test_contains() {
        let mut window = Window::new();
        let tx = tokio::sync::mpsc::channel(1).0;
        let frame = Frame::new(FrameType::Information, 1, vec![]);
        assert!(window.push(frame, tx).is_ok());
>>>>>>> 29df8e21
        assert!(window.contains(1));
        assert!(!window.contains(2));
    }

<<<<<<< HEAD
    #[test]
    fn test_pop_until() {
        let mut window = Window::new();
        let cond = Arc::new(Condvar::new());
        for i in 0..3 {
            window
                .push(Frame::new(FrameType::Information, i as u8, vec![]))
                .unwrap();
        }

        assert_eq!(window.pop_until(1, true, &cond), 2);
=======
    #[tokio::test]
    async fn test_pop_until() {
        let mut window = Window::new();
        let cond = Arc::new(Condvar::new());
        let tx = tokio::sync::mpsc::channel(1).0;
        for i in 0..3 {
            window
                .push(
                    Frame::new(FrameType::Information, i as u8, vec![]),
                    tx.clone(),
                )
                .unwrap();
        }

        assert_eq!(window.pop_until(1, true, cond), 2);
>>>>>>> 29df8e21
        assert_eq!(window.frames.len(), 1);
    }
}<|MERGE_RESOLUTION|>--- conflicted
+++ resolved
@@ -201,7 +201,6 @@
     use super::*;
     use crate::frame::{Frame, FrameType};
 
-<<<<<<< HEAD
     #[test]
     fn test_push_and_pop() {
         let mut window = Window::new();
@@ -219,35 +218,10 @@
         for i in 0..window.get_max_size() {
             assert!(window
                 .push(Frame::new(FrameType::Information, i as u8, vec![]))
-=======
-    #[tokio::test]
-    async fn test_push_and_pop() {
-        let mut window = Window::new();
-        let frame = Frame::new(FrameType::Information, 0, vec![1, 2, 3]);
-        let tx = tokio::sync::mpsc::channel(1).0;
-        assert!(window.push(frame, tx).is_ok());
-        assert_eq!(window.frames.len(), 1);
-
-        let popped_frame = window.pop_front(Arc::new(Condvar::new())).unwrap();
-        assert_eq!(popped_frame.data, vec![1, 2, 3]);
-    }
-
-    #[tokio::test]
-    async fn test_window_full() {
-        let mut window = Window::new();
-        let tx = tokio::sync::mpsc::channel(1).0;
-        for i in 0..window.get_max_size() {
-            assert!(window
-                .push(
-                    Frame::new(FrameType::Information, i as u8, vec![]),
-                    tx.clone()
-                )
->>>>>>> 29df8e21
                 .is_ok());
         }
 
         assert!(window.is_full());
-<<<<<<< HEAD
         assert!(window.push(Frame::new(FrameType::Information, 0, vec![])).is_err());
     }
 
@@ -256,24 +230,10 @@
         let mut window = Window::new();
         let frame = Frame::new(FrameType::Information, 1, vec![]);
         assert!(window.push(frame.clone()).is_ok());
-=======
-        assert!(window
-            .push(Frame::new(FrameType::Information, 0, vec![]), tx)
-            .is_err());
-    }
-
-    #[tokio::test]
-    async fn test_contains() {
-        let mut window = Window::new();
-        let tx = tokio::sync::mpsc::channel(1).0;
-        let frame = Frame::new(FrameType::Information, 1, vec![]);
-        assert!(window.push(frame, tx).is_ok());
->>>>>>> 29df8e21
         assert!(window.contains(1));
         assert!(!window.contains(2));
     }
 
-<<<<<<< HEAD
     #[test]
     fn test_pop_until() {
         let mut window = Window::new();
@@ -285,23 +245,6 @@
         }
 
         assert_eq!(window.pop_until(1, true, &cond), 2);
-=======
-    #[tokio::test]
-    async fn test_pop_until() {
-        let mut window = Window::new();
-        let cond = Arc::new(Condvar::new());
-        let tx = tokio::sync::mpsc::channel(1).0;
-        for i in 0..3 {
-            window
-                .push(
-                    Frame::new(FrameType::Information, i as u8, vec![]),
-                    tx.clone(),
-                )
-                .unwrap();
-        }
-
-        assert_eq!(window.pop_until(1, true, cond), 2);
->>>>>>> 29df8e21
         assert_eq!(window.frames.len(), 1);
     }
 }